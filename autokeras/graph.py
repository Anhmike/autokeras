--- conflicted
+++ resolved
@@ -15,7 +15,6 @@
     A more universal model, Sequential model is a special case of Graph model
 
     Attributes:
-        layers: all layers except first layer in the Graph model
         model: current model
         node_list: a list to store nodes
         layer_list: a list to store layers
@@ -119,34 +118,6 @@
 
         self._add_edge(self.layer_list[layer_id], u_id, new_v_id)
 
-<<<<<<< HEAD
-=======
-    def to_concat_skip_model(self, start, end):
-        """Concat skip model from start to end"""
-        input_id = self.node_to_id[start.input]
-        output_id = self.node_to_id[end.output]
-        output_id = self.adj_list[output_id][0][0]
-
-        self._add_node(0)
-        new_node_id = self.node_to_id[0]
-        old_node_id = self.adj_list[output_id][0][0]
-        layer = Concatenate()
-        layer.build([get_int_tuple(end.output_shape), get_int_tuple(start.output_shape)])
-        self._add_edge(layer, new_node_id, old_node_id, False)
-        self._add_edge(layer, input_id, old_node_id, False)
-        self._redirect_edge(output_id, old_node_id, new_node_id)
-
-        self.next_vis = [False] * self.n_nodes
-        self.pre_vis = [False] * self.n_nodes
-        self.middle_layer_vis = [False] * len(self.layer_list)
-
-        self.pre_vis[old_node_id] = True
-        dim = get_int_tuple(end.output_shape)[-1]
-        n_add = get_int_tuple(start.output_shape)[-1]
-        self._search_next(old_node_id, dim, dim, n_add)
-        return self.produce_model()
-
->>>>>>> 475b388d
     def _search_next(self, u, start_dim, total_dim, n_add):
         """Search next node"""
         if self.next_vis[u]:
@@ -267,7 +238,6 @@
 
     def to_add_skip_model(self, start, end):
         """Add skip model from start to end"""
-<<<<<<< HEAD
         conv_input_id = self.node_to_id[start.input]
         relu_input_id = self.adj_list[self.node_to_id[end.output]][0][0]
 
@@ -284,14 +254,6 @@
         # Add the weighted add layer.
         self._add_node('a')
         new_node_id = self.node_to_id['a']
-=======
-        input_id = self.node_to_id[start.input]
-        output_id = self.node_to_id[end.output]
-        output_id = self.adj_list[output_id][0][0]
-
-        self._add_node(0)
-        new_node_id = self.node_to_id[0]
->>>>>>> 475b388d
         layer = WeightedAdd()
         single_input_shape = get_int_tuple(start.output_shape)
         layer.build([single_input_shape, single_input_shape])
