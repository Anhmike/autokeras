# Copyright 2020 The AutoKeras Authors.
#
# Licensed under the Apache License, Version 2.0 (the "License");
# you may not use this file except in compliance with the License.
# You may obtain a copy of the License at
#
#     http://www.apache.org/licenses/LICENSE-2.0
#
# Unless required by applicable law or agreed to in writing, software
# distributed under the License is distributed on an "AS IS" BASIS,
# WITHOUT WARRANTIES OR CONDITIONS OF ANY KIND, either express or implied.
# See the License for the specific language governing permissions and
# limitations under the License.

from pathlib import Path
from typing import List
from typing import Optional
from typing import Type
from typing import Union

import numpy as np
import tensorflow as tf
from tensorflow.python.util import nest

from autokeras import blocks
from autokeras import graph as graph_module
from autokeras import pipeline
from autokeras import tuners
from autokeras.engine import head as head_module
from autokeras.engine import node as node_module
from autokeras.engine import tuner
from autokeras.nodes import Input
from autokeras.utils import data_utils
from autokeras.utils import utils

TUNER_CLASSES = {
    "bayesian": tuners.BayesianOptimization,
    "random": tuners.RandomSearch,
    "hyperband": tuners.Hyperband,
    "greedy": tuners.Greedy,
}


def get_tuner_class(tuner):
    if isinstance(tuner, str) and tuner in TUNER_CLASSES:
        return TUNER_CLASSES.get(tuner)
    else:
        raise ValueError(
            'Expected the tuner argument to be one of "greedy", '
            '"random", "hyperband", or "bayesian", '
            "but got {tuner}".format(tuner=tuner)
        )


class AutoModel(object):
    """A Model defined by inputs and outputs.
    AutoModel combines a HyperModel and a Tuner to tune the HyperModel.
    The user can use it in a similar way to a Keras model since it
    also has `fit()` and  `predict()` methods.

    The AutoModel has two use cases. In the first case, the user only specifies the
    input nodes and output heads of the AutoModel. The AutoModel infers the rest part
    of the model. In the second case, user can specify the high-level architecture of
    the AutoModel by connecting the Blocks with the functional API, which is the same
    as the Keras [functional API](https://www.tensorflow.org/guide/keras/functional).

    # Example
    ```python
        # The user only specifies the input nodes and output heads.
        import autokeras as ak
        ak.AutoModel(
            inputs=[ak.ImageInput(), ak.TextInput()],
            outputs=[ak.ClassificationHead(), ak.RegressionHead()]
        )
    ```
    ```python
        # The user specifies the high-level architecture.
        import autokeras as ak
        image_input = ak.ImageInput()
        image_output = ak.ImageBlock()(image_input)
        text_input = ak.TextInput()
        text_output = ak.TextBlock()(text_input)
        output = ak.Merge()([image_output, text_output])
        classification_output = ak.ClassificationHead()(output)
        regression_output = ak.RegressionHead()(output)
        ak.AutoModel(
            inputs=[image_input, text_input],
            outputs=[classification_output, regression_output]
        )
    ```

    # Arguments
        inputs: A list of Node instances.
            The input node(s) of the AutoModel.
        outputs: A list of Node or Head instances.
            The output node(s) or head(s) of the AutoModel.
        project_name: String. The name of the AutoModel. Defaults to 'auto_model'.
        max_trials: Int. The maximum number of different Keras Models to try.
            The search may finish before reaching the max_trials. Defaults to 100.
        directory: String. The path to a directory for storing the search outputs.
            Defaults to None, which would create a folder with the name of the
            AutoModel in the current directory.
        objective: String. Name of model metric to minimize
            or maximize, e.g. 'val_accuracy'. Defaults to 'val_loss'.
        tuner: String or subclass of AutoTuner. If string, it should be one of
            'greedy', 'bayesian', 'hyperband' or 'random'. It can also be a subclass
            of AutoTuner. Defaults to 'greedy'.
        overwrite: Boolean. Defaults to `False`. If `False`, reloads an existing
            project of the same name if one is found. Otherwise, overwrites the
            project.
        seed: Int. Random seed.
        max_model_size: Int. Maximum number of scalars in the parameters of a
            model. Models larger than this are rejected.
        task: Str. Set the task to 'object_detection' for specific data pipeline.
            Defaults to None.
        **kwargs: Any arguments supported by kerastuner.Tuner.
    """

    def __init__(
        self,
        inputs: Union[Input, List[Input]],
        outputs: Union[head_module.Head, node_module.Node, list],
        project_name: str = "auto_model",
        max_trials: int = 100,
        directory: Union[str, Path, None] = None,
        objective: str = "val_loss",
        tuner: Union[str, Type[tuner.AutoTuner]] = "greedy",
        overwrite: bool = False,
        seed: Optional[int] = None,
        max_model_size: Optional[int] = None,
        task: Optional[str] = None,
        **kwargs
    ):
        self.inputs = nest.flatten(inputs)
        self.outputs = nest.flatten(outputs)
        self.seed = seed
        if seed:
            np.random.seed(seed)
            tf.random.set_seed(seed)
        # TODO: Support passing a tuner instance.
        # Initialize the hyper_graph.
        graph = self._build_graph()
        if isinstance(tuner, str):
            tuner = get_tuner_class(tuner)
        self.tuner = tuner(
            hypermodel=graph,
            overwrite=overwrite,
            objective=objective,
            max_trials=max_trials,
            directory=directory,
            seed=self.seed,
            project_name=project_name,
            max_model_size=max_model_size,
            **kwargs
        )
        self.overwrite = overwrite
        self._heads = [output_node.in_blocks[0] for output_node in self.outputs]
        for head in self._heads:
            if isinstance(head, blocks.ObjectDetectionHead):
                self.task = "object_detection"
                break

    @property
    def objective(self):
        return self.tuner.objective

    @property
    def max_trials(self):
        return self.tuner.max_trials

    @property
    def directory(self):
        return self.tuner.directory

    @property
    def project_name(self):
        return self.tuner.project_name

    def _assemble(self):
        """Assemble the Blocks based on the input output nodes."""
        inputs = nest.flatten(self.inputs)
        outputs = nest.flatten(self.outputs)
        # print(inputs, outputs)
        #[<autokeras.nodes.ImageInput object at 0x7fd3330ae940>]
        # [<autokeras.blocks.heads.ObjectDetectionHead object at 0x7fd33f7c7a90>]
        for output in outputs:
            if isinstance(output, blocks.ObjectDetectionHead):
                print("Object Detection Pipeline")  # pipeline starts working
                output_node = blocks.RetinaNetBlock(num_classes=80)(inputs[0])
                outputs = nest.flatten(
                    [output_blocks(output_node) for output_blocks in outputs]
                )
                return graph_module.Graph(inputs=inputs, outputs=outputs)

        middle_nodes = [input_node.get_block()(input_node) for input_node in inputs]

        # Merge the middle nodes.
        if len(middle_nodes) > 1:
            output_node = blocks.Merge()(middle_nodes)
        else:
            output_node = middle_nodes[0]

        outputs = nest.flatten(
            [output_blocks(output_node) for output_blocks in outputs]
        )
        return graph_module.Graph(inputs=inputs, outputs=outputs)

    def _build_graph(self):
        # Using functional API.
        if all([isinstance(output, node_module.Node) for output in self.outputs]):
            graph = graph_module.Graph(inputs=self.inputs, outputs=self.outputs)
        # Using input/output API.
        elif all([isinstance(output, head_module.Head) for output in self.outputs]):
            graph = self._assemble()
            self.outputs = graph.outputs

        return graph

    def fit(
        self,
        x=None,
        y=None,
        batch_size=32,
        epochs=None,
        callbacks=None,
        validation_split=0.2,
        validation_data=None,
        **kwargs
    ):
        """Search for the best model and hyperparameters for the AutoModel.

        It will search for the best model based on the performances on
        validation data.

        # Arguments
            x: numpy.ndarray or tensorflow.Dataset. Training data x.
            y: numpy.ndarray or tensorflow.Dataset. Training data y.
            batch_size: Int. Number of samples per gradient update. Defaults to 32.
            epochs: Int. The number of epochs to train each model during the search.
                If unspecified, by default we train for a maximum of 1000 epochs,
                but we stop training if the validation loss stops improving for 10
                epochs (unless you specified an EarlyStopping callback as part of
                the callbacks argument, in which case the EarlyStopping callback you
                specified will determine early stopping).
            callbacks: List of Keras callbacks to apply during training and
                validation.
            validation_split: Float between 0 and 1. Defaults to 0.2.
                Fraction of the training data to be used as validation data.
                The model will set apart this fraction of the training data,
                will not train on it, and will evaluate
                the loss and any model metrics
                on this data at the end of each epoch.
                The validation data is selected from the last samples
                in the `x` and `y` data provided, before shuffling. This argument is
                not supported when `x` is a dataset.
                The best model found would be fit on the entire dataset including the
                validation data.
            validation_data: Data on which to evaluate the loss and any model metrics
                at the end of each epoch. The model will not be trained on this data.
                `validation_data` will override `validation_split`. The type of the
                validation data should be the same as the training data.
                The best model found would be fit on the training dataset without the
                validation data.
            **kwargs: Any arguments supported by
                [keras.Model.fit](https://www.tensorflow.org/api_docs/python/tf/keras/Model#fit).
        """
        # Check validation information.
        if not validation_data and not validation_split:
            raise ValueError(
                "Either validation_data or a non-zero validation_split "
                "should be provided."
            )

        if validation_data:
            validation_split = 0

        dataset, validation_data = self._convert_to_dataset(
            x=x, y=y, validation_data=validation_data, batch_size=batch_size
        )
        # if not self.task == 'object_detection':
        self._analyze_data(dataset)
        self._build_hyper_pipeline(dataset) # check how this works

        # Split the data with validation_split.
        if validation_data is None and validation_split:
            dataset, validation_data = data_utils.split_dataset(
                dataset, validation_split
            )
        print("dataset after hyper pipeline is built: ", dataset.element_spec)
        self.tuner.search(
            x=dataset,
            epochs=epochs,
            callbacks=callbacks,
            validation_data=validation_data,
            validation_split=validation_split,
            **kwargs
        )

    def _adapt(self, dataset, hms, batch_size):
        if isinstance(dataset, tf.data.Dataset):
            sources = data_utils.unzip_dataset(dataset)
        else:
            sources = nest.flatten(dataset)
        adapted = []
        for source, hm in zip(sources, hms):
            source = hm.get_adapter().adapt(source, batch_size)
            adapted.append(source)
        if len(adapted) == 1:
            return adapted[0]
        return tf.data.Dataset.zip(tuple(adapted))

    def _check_data_format(self, dataset, validation=False, predict=False):
        """Check if the dataset has the same number of IOs with the model."""
        if validation:
            in_val = " in validation_data"
            if isinstance(dataset, tf.data.Dataset):
                x = dataset
                y = None
            else:
                x, y = dataset
        else:
            in_val = ""
            x, y = dataset

        if isinstance(x, tf.data.Dataset) and y is not None:
            raise ValueError(
                "Expected y to be None when x is "
                "tf.data.Dataset{in_val}.".format(in_val=in_val)
            )

        if isinstance(x, tf.data.Dataset):
            if not predict:
                x_shapes, y_shapes = data_utils.dataset_shape(x)
                x_shapes = nest.flatten(x_shapes)
                y_shapes = nest.flatten(y_shapes)
            else:
                x_shapes = nest.flatten(data_utils.dataset_shape(x))
        else:
            x_shapes = [a.shape for a in nest.flatten(x)]
            if not predict:
                y_shapes = [a.shape for a in nest.flatten(y)]

        if len(x_shapes) != len(self.inputs):
            raise ValueError(
                "Expected x{in_val} to have {input_num} arrays, "
                "but got {data_num}".format(
                    in_val=in_val, input_num=len(self.inputs), data_num=len(x_shapes)
                )
            )
        if not predict and len(y_shapes) != len(self.outputs):
            raise ValueError(
                "Expected y{in_val} to have {output_num} arrays, "
                "but got {data_num}".format(
                    in_val=in_val,
                    output_num=len(self.outputs),
                    data_num=len(y_shapes),
                )
            )

    def _analyze_data(self, dataset):
        input_analysers = [node.get_analyser() for node in self.inputs]
        output_analysers = [head.get_analyser() for head in self._heads]
        analysers = input_analysers + output_analysers
        if self.task == "object_detection":
            analysers = output_analysers
            # TODO Figure out the analyser for dictionaries
            # We don't have a dictionary now
            for item, analyser in zip(dataset, analysers):
                print("Analyser: ", analyser)
                analyser.update(item)
        else:
            for x, y in dataset:
                x = nest.flatten(x)
                y = nest.flatten(y)
                for item, analyser in zip(x + y, analysers):
                    analyser.update(item)

        for analyser in analysers:
            analyser.finalize()

        for hm, analyser in zip(self.inputs + self._heads, analysers):
            hm.config_from_analyser(analyser)

    def _build_hyper_pipeline(self, dataset):
        self.tuner.hyper_pipeline = pipeline.HyperPipeline(
            inputs=[node.get_hyper_preprocessors() for node in self.inputs],
            outputs=[head.get_hyper_preprocessors() for head in self._heads],
            task=self.task,
        )

    def _convert_to_dataset(self, x, y, validation_data, batch_size):
        """Convert the data to tf.data.Dataset."""
        # TODO: Handle other types of input, zip dataset, tensor, dict.

        # Convert training data.
        if self.task == "object_detection":
            if isinstance(x, tf.data.Dataset) and y is not None:
                raise ValueError(
                    "Expected y to be None when x is " "tf.data.Dataset."
                )
            dataset = x
            # dataset = self._adapt(x, self._heads, batch_size)
            return dataset, validation_data

        self._check_data_format((x, y))
        if isinstance(x, tf.data.Dataset):
            dataset = x
            x = dataset.map(lambda x, y: x)
            y = dataset.map(lambda x, y: y)
        x = self._adapt(x, self.inputs, batch_size)
        y = self._adapt(y, self._heads, batch_size)
        dataset = tf.data.Dataset.zip((x, y))

        # Convert validation data
        if validation_data:
            self._check_data_format(validation_data, validation=True)
            if isinstance(validation_data, tf.data.Dataset):
                x = validation_data.map(lambda x, y: x)
                y = validation_data.map(lambda x, y: y)
            else:
                x, y = validation_data
            x = self._adapt(x, self.inputs, batch_size)
            y = self._adapt(y, self._heads, batch_size)
            validation_data = tf.data.Dataset.zip((x, y))

        return dataset, validation_data

    def _has_y(self, dataset):
        """Remove y from the tf.data.Dataset if exists."""
        shapes = data_utils.dataset_shape(dataset)
        # Only one or less element in the first level.
        if len(shapes) <= 1:
            return False
        # The first level has more than 1 element.
        # The nest has 2 levels.
        for shape in shapes:
            if isinstance(shape, tuple):
                return True
        # The nest has one level.
        # It matches the single IO case.
        return len(shapes) == 2 and len(self.inputs) == 1 and len(self.outputs) == 1

    def predict(self, x, batch_size=32, **kwargs):
        """Predict the output for a given testing data.

        # Arguments
            x: Any allowed types according to the input node. Testing data.
            **kwargs: Any arguments supported by keras.Model.predict.

        # Returns
            A list of numpy.ndarray objects or a single numpy.ndarray.
            The predicted results.
        """
<<<<<<< HEAD
        if self.task == "object_detection":
            dataset = x
        else:
            if isinstance(x, tf.data.Dataset):
                if self._has_y(x):
                    x = x.map(lambda x, y: x)
            self._check_data_format((x, None), predict=True)
            dataset = self._adapt(x, self.inputs, batch_size)
=======
        if isinstance(x, tf.data.Dataset) and self._has_y(x):
            x = x.map(lambda x, y: x)
        self._check_data_format((x, None), predict=True)
        dataset = self._adapt(x, self.inputs, batch_size)
>>>>>>> 0d22c6f6
        pipeline = self.tuner.get_best_pipeline()
        model = self.tuner.get_best_model()
        # TODO Validation Transform will be different
        dataset = pipeline.transform_x(dataset)
        dataset = tf.data.Dataset.zip((dataset, dataset))
        y = model.predict(dataset, **kwargs)
        y = utils.predict_with_adaptive_batch_size(
            model=model, batch_size=batch_size, x=dataset, **kwargs
        )
        return pipeline.postprocess(y)

    def evaluate(self, x, y=None, batch_size=32, **kwargs):
        """Evaluate the best model for the given data.

        # Arguments
            x: Any allowed types according to the input node. Testing data.
            y: Any allowed types according to the head. Testing targets.
                Defaults to None.
            **kwargs: Any arguments supported by keras.Model.evaluate.

        # Returns
            Scalar test loss (if the model has a single output and no metrics) or
            list of scalars (if the model has multiple outputs and/or metrics).
            The attribute model.metrics_names will give you the display labels for
            the scalar outputs.
        """
        if self.task == "object_detection":
            dataset = x
        else:
            self._check_data_format((x, y))
            if isinstance(x, tf.data.Dataset):
                dataset = x
                x = dataset.map(lambda x, y: x)
                y = dataset.map(lambda x, y: y)
            x = self._adapt(x, self.inputs, batch_size)
            y = self._adapt(y, self._heads, batch_size)
            dataset = tf.data.Dataset.zip((x, y))
        pipeline = self.tuner.get_best_pipeline()
        dataset = pipeline.transform(dataset)
        model = self.tuner.get_best_model()
        return utils.evaluate_with_adaptive_batch_size(
            model=model, batch_size=batch_size, x=dataset, **kwargs
        )

    def export_model(self):
        """Export the best Keras Model.

        # Returns
            tf.keras.Model instance. The best model found during the search, loaded
            with trained weights.
        """
        return self.tuner.get_best_model()<|MERGE_RESOLUTION|>--- conflicted
+++ resolved
@@ -451,21 +451,13 @@
             A list of numpy.ndarray objects or a single numpy.ndarray.
             The predicted results.
         """
-<<<<<<< HEAD
         if self.task == "object_detection":
             dataset = x
         else:
-            if isinstance(x, tf.data.Dataset):
-                if self._has_y(x):
-                    x = x.map(lambda x, y: x)
+            if isinstance(x, tf.data.Dataset) and self._has_y(x):
+                x = x.map(lambda x, y: x)
             self._check_data_format((x, None), predict=True)
             dataset = self._adapt(x, self.inputs, batch_size)
-=======
-        if isinstance(x, tf.data.Dataset) and self._has_y(x):
-            x = x.map(lambda x, y: x)
-        self._check_data_format((x, None), predict=True)
-        dataset = self._adapt(x, self.inputs, batch_size)
->>>>>>> 0d22c6f6
         pipeline = self.tuner.get_best_pipeline()
         model = self.tuner.get_best_model()
         # TODO Validation Transform will be different
